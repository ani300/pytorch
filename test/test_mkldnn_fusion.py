# Owner(s): ["module: mkldnn"]
import itertools
import unittest

import torch
from torch import nn

from torch.testing._internal.common_utils import run_tests
from torch.testing._internal.jit_utils import JitTestCase

from test_tensorexpr import warmup_and_run_forward

FUSION_GROUP = 'prim::TensorExprGroup'


class EltwiseFusionOp:
    def __init__(self, attr, pointwise_module, scalars=[], algorithm=""):
        self.attr = attr
        self.pointwise_module = pointwise_module
        self.scalars = scalars
        self.algorithm = algorithm

@unittest.skipIf(not torch._C.has_mkldnn, "MKL-DNN build is disabled")
class TestMkldnnFusion(JitTestCase):
    def assertFused(self, graph, fused_patterns):
        for pat in fused_patterns:
            self.assertGraphContainsExactly(graph, pat, 0)

    def _check_model(self, m, x, trace=False):
        old_fusion_inlining = torch._C._debug_get_fusion_group_inlining()
        torch._C._debug_set_fusion_group_inlining(False)

        old_cpu_fuser_state = torch._C._jit_can_fuse_on_cpu()
        torch._C._jit_override_can_fuse_on_cpu(True)

        old_te_must_use_llvm_cpu = torch._C._jit_get_te_must_use_llvm_cpu()
        torch._C._jit_set_te_must_use_llvm_cpu(False)

        m.eval()
        with torch.no_grad():
            if trace:
                script = torch.jit.trace(m, x)
            else:
                script = torch.jit.script(m)
        script = torch.jit.freeze(script)

        with torch.no_grad():
            y = warmup_and_run_forward(script, x)
            y = script(x)
            y_ref = m(x)

            graph = script.graph_for(*x)
            self.assertEqual(y, y_ref)

        torch._C._debug_set_fusion_group_inlining(old_fusion_inlining)
        torch._C._jit_override_can_fuse_on_cpu(old_cpu_fuser_state)
        torch._C._jit_set_te_must_use_llvm_cpu(old_te_must_use_llvm_cpu)
        return graph

    def test_single_conv(self):
        class M(nn.Module):
            def __init__(self, in_channels, out_channels, bias, **kwargs):
                super(M, self).__init__()
                self.conv = torch.nn.Conv2d(in_channels, out_channels, bias=bias, **kwargs)

            def forward(self, x):
                res = self.conv(x)
                return res

        for memory_format, enabled in [
            [torch.contiguous_format, False],
            [torch.channels_last, True],
        ]:
            for trace in [True, False]:
                input_size = 224
                batch_size = 1
                kernel_size = 3
                options = itertools.product([True, False], [1, 2], [1, 4])
                for bias, dilation, groups in options:
                    iC = 3 * groups
                    oC = 10 * groups
                    m = M(iC,
                          oC,
                          bias,
                          kernel_size=(kernel_size, kernel_size),
                          stride=2,
                          padding=1,
                          dilation=dilation,
                          groups=groups).to(memory_format=memory_format)
                    x = torch.randn(batch_size, iC, input_size, input_size).to(memory_format=memory_format)
                    graph = self._check_model(m, x, trace)
                    conv_node_name = 'aten::_convolution' if trace else 'aten::conv2d'
                    if enabled:
                        self.assertFused(graph, [conv_node_name])
                        self.assertGraphContainsExactly(graph, FUSION_GROUP, 1)
                    else:
                        self.assertGraphContains(graph, kind=conv_node_name)

    def test_conv_eltwise(self):
        class M(nn.Module):
            def __init__(self, eltwise_fn, in_channels, out_channels, bias, **kwargs):
                super(M, self).__init__()
                self.conv = torch.nn.Conv2d(in_channels, out_channels, bias=bias, **kwargs)
                self.eltwise = eltwise_fn

            def forward(self, x):
                x = self.conv(x)
                x = self.eltwise(x)
                return x

        for memory_format, enabled in [
            [torch.contiguous_format, False],
            [torch.channels_last, True],
        ]:
            for eltwise_fn in [torch.relu]:
                for bias in [True, False]:
                    for oC in [1, 10]:
                        m = M(eltwise_fn, 3, oC, bias, kernel_size=(3, 3)).to(memory_format=memory_format)
                        x = torch.randn(1, 3, 224, 224).to(memory_format=memory_format)

                        graph = self._check_model(m, x)
                        if enabled:
                            self.assertFused(graph, ['aten::conv2d', 'aten::' + eltwise_fn.__name__])
                            self.assertGraphContainsExactly(graph, FUSION_GROUP, 1)
                        else:
                            self.assertGraphContains(graph, kind='aten::conv2d')

<<<<<<< HEAD
    def _eltwise_list(self):
        eltwise_list = {
            "relu": EltwiseFusionOp("relu", nn.ReLU()),
            "sigmoid": EltwiseFusionOp("sigmoid", nn.Sigmoid()),
            "tanh": EltwiseFusionOp("tanh", nn.Tanh()),
            "hardswish": EltwiseFusionOp("hardswish", nn.Hardswish()),
            "leaky_relu": EltwiseFusionOp("leaky_relu", nn.LeakyReLU(0.1, inplace=False), scalars=[0.1]),
            "hardtanh": EltwiseFusionOp("hardtanh", nn.Hardtanh(min_val=-0.5, max_val=4, inplace=False), scalars=[-0.5, 4]),
            "gelu_none": EltwiseFusionOp("gelu", nn.GELU(approximate="none"), algorithm="none"),
            "gelu_tanh": EltwiseFusionOp("gelu", nn.GELU(approximate="tanh"), algorithm="tanh"),
        }
        return eltwise_list

    def test_linear_eltwise(self):
        class M(nn.Module):
            def __init__(self, eltwise_fn, in_channels, out_channels, bias, **kwargs):
                super(M, self).__init__()
                self.linear = torch.nn.Linear(
                    in_channels, out_channels, bias=bias, **kwargs
                )
                self.eltwise = eltwise_fn

            def forward(self, x):
                x = self.linear(x)
                x = self.eltwise(x)
                return x

        for pointwise_name, pointwise_info in self._eltwise_list().items():
            options = itertools.product([[2, 3, 10], [2, 10]], [True, False])
            for input_shape, bias in options:
                with torch.no_grad():
                    mod = M(pointwise_info.pointwise_module, input_shape[-1], 10, bias).eval()
                    v = torch.randn(input_shape)

                    ref = mod(v)
                    attr = pointwise_info.attr
                    scalars = pointwise_info.scalars
                    algorithm = pointwise_info.algorithm
                    fused = torch.ops.mkldnn_prepacked.linear_eltwise(
                        v, mod.linear.weight, mod.linear.bias, attr, scalars, algorithm
                    )
                    self.assertEqual(ref, fused)
=======
    def test_unsupported_conv(self):
        class M(nn.Module):
            def __init__(self, m, in_channels, out_channels, bias, **kwargs):
                super(M, self).__init__()
                self.conv = m(in_channels, out_channels, bias=bias, **kwargs)

            def forward(self, x):
                res = self.conv(x)
                return res

        for module, dim, memory_format in [
            [nn.Conv3d, 3, torch.contiguous_format],
            [nn.Conv3d, 3, torch.channels_last_3d],
            [nn.ConvTranspose2d, 2, torch.contiguous_format],
            [nn.ConvTranspose2d, 2, torch.channels_last],
        ]:
            trace = True
            input_size = 224
            batch_size = 1
            kernel_size = 3
            groups = 2
            bias = True
            iC = 3 * groups
            oC = 10 * groups
            dilation = 2
            m = M(module,
                  iC,
                  oC,
                  bias,
                  kernel_size=kernel_size,
                  stride=2,
                  padding=1,
                  dilation=dilation,
                  groups=groups).to(memory_format=memory_format)
            input_sizes = [batch_size, iC, input_size, input_size]
            if dim == 3:
                input_sizes.append(input_size)
            x = torch.randn(input_sizes).to(memory_format=memory_format)
            graph = self._check_model(m, x, trace)
            self.assertGraphContains(graph, kind='aten::_convolution')
>>>>>>> 3cfc61b8


if __name__ == "__main__":
    run_tests()<|MERGE_RESOLUTION|>--- conflicted
+++ resolved
@@ -125,50 +125,6 @@
                         else:
                             self.assertGraphContains(graph, kind='aten::conv2d')
 
-<<<<<<< HEAD
-    def _eltwise_list(self):
-        eltwise_list = {
-            "relu": EltwiseFusionOp("relu", nn.ReLU()),
-            "sigmoid": EltwiseFusionOp("sigmoid", nn.Sigmoid()),
-            "tanh": EltwiseFusionOp("tanh", nn.Tanh()),
-            "hardswish": EltwiseFusionOp("hardswish", nn.Hardswish()),
-            "leaky_relu": EltwiseFusionOp("leaky_relu", nn.LeakyReLU(0.1, inplace=False), scalars=[0.1]),
-            "hardtanh": EltwiseFusionOp("hardtanh", nn.Hardtanh(min_val=-0.5, max_val=4, inplace=False), scalars=[-0.5, 4]),
-            "gelu_none": EltwiseFusionOp("gelu", nn.GELU(approximate="none"), algorithm="none"),
-            "gelu_tanh": EltwiseFusionOp("gelu", nn.GELU(approximate="tanh"), algorithm="tanh"),
-        }
-        return eltwise_list
-
-    def test_linear_eltwise(self):
-        class M(nn.Module):
-            def __init__(self, eltwise_fn, in_channels, out_channels, bias, **kwargs):
-                super(M, self).__init__()
-                self.linear = torch.nn.Linear(
-                    in_channels, out_channels, bias=bias, **kwargs
-                )
-                self.eltwise = eltwise_fn
-
-            def forward(self, x):
-                x = self.linear(x)
-                x = self.eltwise(x)
-                return x
-
-        for pointwise_name, pointwise_info in self._eltwise_list().items():
-            options = itertools.product([[2, 3, 10], [2, 10]], [True, False])
-            for input_shape, bias in options:
-                with torch.no_grad():
-                    mod = M(pointwise_info.pointwise_module, input_shape[-1], 10, bias).eval()
-                    v = torch.randn(input_shape)
-
-                    ref = mod(v)
-                    attr = pointwise_info.attr
-                    scalars = pointwise_info.scalars
-                    algorithm = pointwise_info.algorithm
-                    fused = torch.ops.mkldnn_prepacked.linear_eltwise(
-                        v, mod.linear.weight, mod.linear.bias, attr, scalars, algorithm
-                    )
-                    self.assertEqual(ref, fused)
-=======
     def test_unsupported_conv(self):
         class M(nn.Module):
             def __init__(self, m, in_channels, out_channels, bias, **kwargs):
@@ -209,7 +165,49 @@
             x = torch.randn(input_sizes).to(memory_format=memory_format)
             graph = self._check_model(m, x, trace)
             self.assertGraphContains(graph, kind='aten::_convolution')
->>>>>>> 3cfc61b8
+
+    def _eltwise_list(self):
+        eltwise_list = {
+            "relu": EltwiseFusionOp("relu", nn.ReLU()),
+            "sigmoid": EltwiseFusionOp("sigmoid", nn.Sigmoid()),
+            "tanh": EltwiseFusionOp("tanh", nn.Tanh()),
+            "hardswish": EltwiseFusionOp("hardswish", nn.Hardswish()),
+            "leaky_relu": EltwiseFusionOp("leaky_relu", nn.LeakyReLU(0.1, inplace=False), scalars=[0.1]),
+            "hardtanh": EltwiseFusionOp("hardtanh", nn.Hardtanh(min_val=-0.5, max_val=4, inplace=False), scalars=[-0.5, 4]),
+            "gelu_none": EltwiseFusionOp("gelu", nn.GELU(approximate="none"), algorithm="none"),
+            "gelu_tanh": EltwiseFusionOp("gelu", nn.GELU(approximate="tanh"), algorithm="tanh"),
+        }
+        return eltwise_list
+
+    def test_linear_eltwise(self):
+        class M(nn.Module):
+            def __init__(self, eltwise_fn, in_channels, out_channels, bias, **kwargs):
+                super(M, self).__init__()
+                self.linear = torch.nn.Linear(
+                    in_channels, out_channels, bias=bias, **kwargs
+                )
+                self.eltwise = eltwise_fn
+
+            def forward(self, x):
+                x = self.linear(x)
+                x = self.eltwise(x)
+                return x
+
+        for pointwise_name, pointwise_info in self._eltwise_list().items():
+            options = itertools.product([[2, 3, 10], [2, 10]], [True, False])
+            for input_shape, bias in options:
+                with torch.no_grad():
+                    mod = M(pointwise_info.pointwise_module, input_shape[-1], 10, bias).eval()
+                    v = torch.randn(input_shape)
+
+                    ref = mod(v)
+                    attr = pointwise_info.attr
+                    scalars = pointwise_info.scalars
+                    algorithm = pointwise_info.algorithm
+                    fused = torch.ops.mkldnn_prepacked.linear_eltwise(
+                        v, mod.linear.weight, mod.linear.bias, attr, scalars, algorithm
+                    )
+                    self.assertEqual(ref, fused)
 
 
 if __name__ == "__main__":
