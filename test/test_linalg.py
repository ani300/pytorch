--- conflicted
+++ resolved
@@ -18,11 +18,7 @@
     (TestCase, run_tests, TEST_SCIPY, IS_MACOS, IS_WINDOWS, slowTest,
      TEST_WITH_ASAN, TEST_WITH_ROCM, IS_FBCODE, IS_REMOTE_GPU, iter_indices,
      make_fullrank_matrices_with_distinct_singular_values,
-<<<<<<< HEAD
-     freeze_rng_state, IS_ARM64, IS_SANDCASTLE)
-=======
      freeze_rng_state, IS_ARM64, parametrize, IS_SANDCASTLE, TEST_OPT_EINSUM)
->>>>>>> 3ec71fce
 from torch.testing._internal.common_device_type import \
     (instantiate_device_type_tests, dtypes, has_cusolver,
      onlyCPU, skipCUDAIf, skipCUDAIfNoMagma, skipCPUIfNoLapack, precisionOverride,
