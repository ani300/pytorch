# Owner(s): ["oncall: distributed"]

import functools
import itertools
import sys
from typing import Any, Dict, List, Optional
from unittest import mock

import torch
import torch.distributed as dist
import torch.nn as nn
from torch.distributed.fsdp import CPUOffload, MixedPrecision
from torch.distributed.fsdp.fully_sharded_data_parallel import (
    BackwardPrefetch,
    ShardingStrategy,
)
from torch.testing._internal.common_distributed import skip_if_lt_x_gpu
from torch.testing._internal.common_fsdp import (
    AlwaysWrapNestedWrappedModule,
    CUDAInitMode,
    DummyDDP,
    FSDPInitMode,
    FSDPTest,
    MixtureOfExperts,
    NestedWrappedModule,
    NestedWrappedModuleWithDelay,
    TransformerWithSharedParams,
    subtest_name,
)
from torch.testing._internal.common_utils import (
    TEST_WITH_DEV_DBG_ASAN,
    instantiate_parametrized_tests,
    parametrize,
    run_tests,
)

if not dist.is_available():
    print("Distributed not available, skipping tests", file=sys.stderr)
    sys.exit(0)

if TEST_WITH_DEV_DBG_ASAN:
    print(
        "Skip dev-asan as torch + multiprocessing spawn have known issues",
        file=sys.stderr,
    )
    sys.exit(0)

params = "cpu_offload,sharding_strategy"
cpu_offload_config = [CPUOffload(offload_params=True), CPUOffload(offload_params=False)]
sharding_strategy_config = [None, ShardingStrategy.SHARD_GRAD_OP, ShardingStrategy.NO_SHARD]
configs = list(itertools.product(cpu_offload_config, sharding_strategy_config))
test_name_mapping = {
    str(CPUOffload(offload_params=True)): "offload_true",
    str(CPUOffload(offload_params=False)): "offload_false",
    str(ShardingStrategy.SHARD_GRAD_OP): "shard_grad_op",
    str(ShardingStrategy.NO_SHARD): "no_shard",
}

subtest_name = functools.partial(subtest_name, test_name_mapping)


class TestParityWithDDP(FSDPTest):
    """
    Compare losses and parameter values after several updates when using
    PyTorch DDP vs. FullyShardedDataParallel.
    """

    def _get_cuda_init_modes(self, cpu_offload: CPUOffload) -> List[CUDAInitMode]:
        modes = [
            CUDAInitMode.CUDA_AFTER,
            CUDAInitMode.CUDA_BEFORE
        ]
        # Note that CUDAInitMode.CUDA_NEVER works currently only with CPU
        # offload as we explicitly bring the param back to CUDA device. In
        # general, it will not work since we try to all_gather p.data which is
        # on CPU but NCCL only supports GPU.
        if cpu_offload.offload_params:
            modes.append(CUDAInitMode.CUDA_NEVER)

        return modes

    def _get_subtest_config(self, cpu_offload: CPUOffload) -> Dict[str, List[Any]]:
        """Returns a subtest configuration that subtests CUDA initialization
        modes and prefetching settings together."""
        return {
            "cuda_init_mode": self._get_cuda_init_modes(cpu_offload),
            "backward_prefetch": [
                None,
                BackwardPrefetch.BACKWARD_PRE,
                BackwardPrefetch.BACKWARD_POST,
            ],
<<<<<<< HEAD
            "use_orig_params": [False, True]
=======
            "forward_prefetch": [False, True],
>>>>>>> ee5c8acc
        }

    @skip_if_lt_x_gpu(2)
    @parametrize(params, configs, subtest_name)
    def test_nested_wrapped_model(
        self,
        cpu_offload: CPUOffload,
        sharding_strategy: Optional[ShardingStrategy],
    ):
        self.run_subtests(
            self._get_subtest_config(cpu_offload),
            self._test_fsdp_parity,
            NestedWrappedModule,
            FSDPInitMode.RECURSIVE,
            cpu_offload=cpu_offload,
            sharding_strategy=sharding_strategy,
        )

    @skip_if_lt_x_gpu(2)
    @parametrize(params, configs, subtest_name)
    def test_nested_wrapped_model_single_iteration_mixed_precision(
        self,
        cpu_offload: CPUOffload,
        sharding_strategy: Optional[ShardingStrategy],
    ):
        mixed_precision = MixedPrecision(
            param_dtype=torch.float16,
            buffer_dtype=torch.float16,
            reduce_dtype=torch.float16,
        )
        self.run_subtests(
            self._get_subtest_config(cpu_offload),
            self._test_fsdp_parity,
            NestedWrappedModule,
            FSDPInitMode.RECURSIVE,
            cpu_offload=cpu_offload,
            sharding_strategy=sharding_strategy,
            num_iters=1,
            mixed_precision=mixed_precision,
        )

    @skip_if_lt_x_gpu(2)
    @parametrize(params, configs, subtest_name)
    # TODO (awgu): 2.0 fails tests
    # @parametrize("norm_type", [2.0, None])
    @parametrize("norm_type", [None])
    def test_nested_always_wrap_model(
        self,
        cpu_offload: CPUOffload,
        sharding_strategy: Optional[ShardingStrategy],
        norm_type: Optional[float],
    ):
        self.run_subtests(
            self._get_subtest_config(cpu_offload),
            self._test_fsdp_parity,
            AlwaysWrapNestedWrappedModule,
            FSDPInitMode.RECURSIVE,
            cpu_offload=cpu_offload,
            sharding_strategy=sharding_strategy,
            norm_type=norm_type,
        )

    @skip_if_lt_x_gpu(2)
    @parametrize(params, configs, subtest_name)
    # TODO (awgu): 2.0 fails tests
    # @parametrize("norm_type", [2.0, None])
    @parametrize("norm_type", [None])
    def test_transformer(
        self,
        cpu_offload: CPUOffload,
        sharding_strategy: Optional[ShardingStrategy],
        norm_type: Optional[float],
    ):
        self.run_subtests(
            self._get_subtest_config(cpu_offload),
            self._test_fsdp_parity,
            TransformerWithSharedParams,
            FSDPInitMode.RECURSIVE,
            cpu_offload=cpu_offload,
            norm_type=norm_type,
            sharding_strategy=sharding_strategy,
        )

    @skip_if_lt_x_gpu(2)
    @parametrize(params, configs, subtest_name)
    def test_delayed_optim_step(
        self,
        cpu_offload: CPUOffload,
        sharding_strategy: Optional[ShardingStrategy],
    ):
        """Tests the FSDP forward, backward, and optimizer step runtime by
        using a model with a long CUDA delay after the loss computation/before
        the optimizer step to exercise the internal CUDA stream usage in that
        the forward pass all-gathers do not start until after the optimizer
        step completes."""
        self.run_subtests(
            self._get_subtest_config(cpu_offload),
            self._test_fsdp_parity,
            NestedWrappedModuleWithDelay,
            FSDPInitMode.RECURSIVE,
            cpu_offload=cpu_offload,
            sharding_strategy=sharding_strategy,
            init_kwargs={"delay_after_loss_ms": 250},
        )

    @skip_if_lt_x_gpu(2)
    @parametrize(params, configs, subtest_name)
    def test_delayed_reduce_scatter(
        self,
        cpu_offload: CPUOffload,
        sharding_strategy: Optional[ShardingStrategy],
    ):
        """Tests the FSDP forward, backward, and optimizer step runtime by
        using a model with a long CUDA delay before the gradient reduce-scatter
        to exercise the internal CUDA stream usage in that the backward pass
        waits for those reductions to finish."""
        self.run_subtests(
            self._get_subtest_config(cpu_offload),
            self._test_fsdp_parity,
            NestedWrappedModuleWithDelay,
            FSDPInitMode.RECURSIVE,
            cpu_offload=cpu_offload,
            sharding_strategy=sharding_strategy,
            init_kwargs={"delay_before_reduction_ms": 250},
        )

    def _dummy_ddp_fn(self, model):
        # `MixtureOfExperts`` implements custom gradient reduction logic, so
        # the reference behavior should follow that logic instead of DDP
        return DummyDDP(model)

    @skip_if_lt_x_gpu(2)
    @parametrize(params, configs, subtest_name)
    # TODO (awgu): 2.0 fails tests
    # @parametrize("norm_type", [2.0, None])
    @parametrize("norm_type", [None])
    def test_mixture_of_experts(
        self,
        cpu_offload: CPUOffload,
        sharding_strategy: Optional[ShardingStrategy],
        norm_type: Optional[float],
    ):
        self.run_subtests(
            self._get_subtest_config(cpu_offload),
            self._test_fsdp_parity,
            MixtureOfExperts,
            FSDPInitMode.RECURSIVE,
            ref_init_fn=self._dummy_ddp_fn,
            cpu_offload=cpu_offload,
            sharding_strategy=sharding_strategy,
            norm_type=norm_type,
        )

    @skip_if_lt_x_gpu(2)
    @parametrize(params, configs, subtest_name)
    def test_mixture_of_experts_with_delay_before_free(
        self,
        cpu_offload: CPUOffload,
        sharding_strategy: Optional[ShardingStrategy],
    ):
        self.run_subtests(
            self._get_subtest_config(cpu_offload),
            self._test_fsdp_parity,
            MixtureOfExperts,
            FSDPInitMode.RECURSIVE,
            ref_init_fn=self._dummy_ddp_fn,
            cpu_offload=cpu_offload,
            sharding_strategy=sharding_strategy,
            init_kwargs={"delay_before_free_ms": 250}
        )


class TestParamInit(FSDPTest):
    @skip_if_lt_x_gpu(2)
    @parametrize("mixed_precision", [True, False])
    def test_param_change_after_init(self, mixed_precision):
        """
        Tests that changing FSDP model parameter values in-place after FSDP
        initialization persist.
        """
        # Establish reference behavior
        fsdp_kwargs = {}
        if mixed_precision:
            fsdp_kwargs["mixed_precision"] = MixedPrecision()
        fsdp_model = TransformerWithSharedParams.init(
            self.process_group,
            FSDPInitMode.RECURSIVE,
            CUDAInitMode.CUDA_AFTER,
            fsdp_kwargs,
            deterministic=True,
        )
        input = fsdp_model.module.get_input(torch.device("cuda"))
        ref_output = fsdp_model(*input)
        # Initialize the same model but change its first parameter value
        # in-place after FSDP initialization
        new_fsdp_model = TransformerWithSharedParams.init(
            self.process_group,
            FSDPInitMode.RECURSIVE,
            CUDAInitMode.CUDA_AFTER,
            fsdp_kwargs,
            deterministic=True,
        )
        first_param = next(new_fsdp_model.parameters())
        nn.init.normal_(first_param.data)
        new_output = new_fsdp_model(*input)
        self.assertNotEqual(
            ref_output,
            new_output,
            msg="new_output did not reflect change to param after init",
        )


class TestHooks(FSDPTest):
    @skip_if_lt_x_gpu(2)
    @parametrize("cuda_first", [False, True])
    def test_pre_backward_hook_registration(self, cuda_first: bool):
        """Tests that FSDP pre-backward hooks are registered on forward pass
        outputs."""
        fsdp_model = TransformerWithSharedParams.init(
            self.process_group,
            FSDPInitMode.RECURSIVE,
            CUDAInitMode.CUDA_BEFORE if cuda_first else CUDAInitMode.CUDA_AFTER,
        )
        self._test_pre_backward_hook_registration(fsdp_model)

    @skip_if_lt_x_gpu(2)
    def test_pre_backward_hook_registration_after_state_dict(self):
        """Tests that FSDP pre-backward hooks are registered on forward pass
        outputs after saving and loading the model from a checkpoint."""
        fsdp_model = TransformerWithSharedParams.init(
            self.process_group,
            FSDPInitMode.RECURSIVE,
            CUDAInitMode.CUDA_AFTER,
        )
        self._train_for_several_steps(fsdp_model, num_steps=2, autocast=False)
        state_dict = fsdp_model.state_dict()
        fsdp_model.load_state_dict(state_dict)
        self._test_pre_backward_hook_registration(fsdp_model)

    def _test_pre_backward_hook_registration(self, model):
        optim = torch.optim.SGD(model.parameters(), lr=0.01, momentum=0.9)
        optim.zero_grad()
        # Inputs always cuda, as computation happes on CUDA device only
        input = model.module.get_input(torch.device("cuda"))
        output = model(*input)
        # this is pre-bwd hook
        self.assertEqual(len(output._backward_hooks), 1)
        loss = model.module.get_loss(input, output).cuda()
        loss.backward()
        # It doesn't get removed
        self.assertEqual(len(output._backward_hooks), 1)
        optim.step()
        self.assertEqual(len(output._backward_hooks), 1)

    @skip_if_lt_x_gpu(2)
    @parametrize("cuda_first", [False, True])
    @parametrize("mixed_precision", [True, False])
    def test_register_functions_called(self, cuda_first: bool, mixed_precision: bool):
        """Tests that ``_register_{pre|post}_backward_hooks()`` are called
        during the FSDP forward."""
        fsdp_kwargs = {}
        if mixed_precision:
            fsdp_kwargs["mixed_precision"] = MixedPrecision()
        fsdp_model = TransformerWithSharedParams.init(
            self.process_group,
            FSDPInitMode.RECURSIVE,
            CUDAInitMode.CUDA_BEFORE if cuda_first else CUDAInitMode.CUDA_AFTER,
            fsdp_kwargs,
        )
        input = fsdp_model.module.get_input(torch.device("cuda"))
        fsdp_model._register_pre_backward_hooks = mock.MagicMock(return_value=None)
        fsdp_model._register_post_backward_hooks = mock.MagicMock(return_value=None)
        self.assertFalse(fsdp_model._register_post_backward_hooks.called)
        self.assertFalse(fsdp_model._register_pre_backward_hooks.called)
        fsdp_model(*input)
        self.assertTrue(fsdp_model._register_post_backward_hooks.called)
        self.assertTrue(fsdp_model._register_pre_backward_hooks.called)


class TestNoGrad(FSDPTest):
    @skip_if_lt_x_gpu(2)
    @parametrize("mixed_precision", [True, False])
    def test_transformer_no_grad(self, mixed_precision):
        """Tests that for an FSDP-wrapped transformer model with shared
        parameters, after training for one iteration, running a forward pass in
        ``eval()`` mode gives the same output as running a forward pass in
        ``torch.no_grad()``."""
        fsdp_kwargs = {}
        if mixed_precision:
            fsdp_kwargs["mixed_precision"] = MixedPrecision(
                param_dtype=torch.float16,
                reduce_dtype=torch.float16,
                buffer_dtype=torch.float16,
            )
        else:
            fsdp_kwargs["mixed_precision"] = None
        fsdp_model = TransformerWithSharedParams.init(
            self.process_group,
            FSDPInitMode.RECURSIVE,
            CUDAInitMode.CUDA_AFTER,
            fsdp_kwargs,
        )
        self._train_for_several_steps(
            fsdp_model,
            num_steps=1,
            autocast=False,
            mixed_precision=fsdp_kwargs["mixed_precision"]
        )
        input = fsdp_model.module.get_input(torch.device("cuda"))
        # Run a forward in eval mode
        fsdp_model.eval()
        ref_output = fsdp_model(*input)
        # Run a forward in `no_grad()` and compare
        with torch.no_grad():
            no_grad_output = fsdp_model(*input)
        self.assertEqual(ref_output, no_grad_output)


instantiate_parametrized_tests(TestHooks)
instantiate_parametrized_tests(TestParityWithDDP)
instantiate_parametrized_tests(TestNoGrad)
instantiate_parametrized_tests(TestParamInit)

if __name__ == "__main__":
    run_tests()<|MERGE_RESOLUTION|>--- conflicted
+++ resolved
@@ -68,7 +68,7 @@
     def _get_cuda_init_modes(self, cpu_offload: CPUOffload) -> List[CUDAInitMode]:
         modes = [
             CUDAInitMode.CUDA_AFTER,
-            CUDAInitMode.CUDA_BEFORE
+            CUDAInitMode.CUDA_BEFORE,
         ]
         # Note that CUDAInitMode.CUDA_NEVER works currently only with CPU
         # offload as we explicitly bring the param back to CUDA device. In
@@ -89,11 +89,8 @@
                 BackwardPrefetch.BACKWARD_PRE,
                 BackwardPrefetch.BACKWARD_POST,
             ],
-<<<<<<< HEAD
-            "use_orig_params": [False, True]
-=======
             "forward_prefetch": [False, True],
->>>>>>> ee5c8acc
+            "use_orig_params": [False, True],
         }
 
     @skip_if_lt_x_gpu(2)
