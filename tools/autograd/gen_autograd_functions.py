# Generates C++ autograd functions for the derivatives of ATen operations
#
# This writes two files:
#  Functions.h/cpp: subclasses of autograd::Node
#  python_functions.h/cpp: Python bindings for the above classes
#
from typing import List, Sequence, Tuple

from torchgen.api.autograd import (
    Derivative,
    DifferentiabilityInfo,
    SavedAttribute,
    uses_retain_variables,
    uses_single_grad,
)
from torchgen.api.types import (
    ArrayRefCType,
    BaseCType,
    Binding,
    boolT,
    doubleT,
    intArrayRefT,
    iTensorListRefT,
<<<<<<< HEAD
    iOptTensorListRefT,
    MutRefCType,
=======
>>>>>>> 084172f2
    ListCType,
    longT,
    MutRefCType,
    OptionalCType,
    optionalIntArrayRefT,
    scalarT,
    stringT,
    symIntArrayRefT,
    TENSOR_LIST_LIKE_CTYPES,
    tensorListT,
    tensorT,
)
from torchgen.code_template import CodeTemplate
from torchgen.model import Argument
from torchgen.utils import FileManager

from .gen_inplace_or_view_type import VIEW_FUNCTIONS

FUNCTION_DECLARATION = CodeTemplate(
    """\
struct TORCH_API ${op} : public ${superclass} {
  using ${superclass}::${superclass};
  variable_list apply(variable_list&& grads) override;
  std::string name() const override { return "${op}"; }
  void release_variables() override {
    ${thread_lock}
    ${release_variables}
  }
  ${will_release_variables}
  ${saved_variables}
  ${saved_list_sizes}
};
"""
)

WILL_RELEASE_VARIABLES = CodeTemplate(
    """\
bool retain_variables = true;
void will_release_variables() override {
  retain_variables = false;
}
"""
)

FUNCTION_DEFINITION = CodeTemplate(
    """\
variable_list ${op}::apply(variable_list&& grads) {
  ${thread_lock}
  ${asserts}
  IndexRangeGenerator gen;
  ${compute_index_ranges}
  variable_list grad_inputs(gen.size());
  ${body}
  return grad_inputs;
}
"""
)

GRAD_INPUT_MASK = CodeTemplate(
    """\
  auto grad_input_mask = std::array<bool, ${n}>{
    ${masks}
  };\
"""
)

DERIVATIVE_SINGLE = CodeTemplate(
    """\
if (should_compute_output({ ${name}_ix })) {
  auto grad_result = ${derivative};
  copy_range(grad_inputs, ${name}_ix, grad_result);
}
"""
)

DERIVATIVE_MULTI_COPY_RANGE = CodeTemplate(
    """\
  if (should_compute_output({ ${name}_ix })) {
    copy_range(grad_inputs, ${name}_ix, std::get<${i}>(grad_result));
  }
"""
)

DERIVATIVE_MULTI = CodeTemplate(
    """\
if (should_compute_output({ ${idx_ranges} })) {
  ${grad_input_mask}
  auto grad_result = ${derivative};
  ${copy_ranges}
}
"""
)

# Generates python bindings
#
# This generates the definitions for:
#   (1) The PyTypeObject for each backward grad_fn subclassing Node
#   (2) The entry for PyTypeObject's tp_getset slot (an array of PyGetSetDef structs)
#       We generate one PyGetSetDef struct for each of grad_fn's saved inputs and outputs
#       Each PyGetSetDef has a function ptr to a getter, also defined here (3).
#   (3) Getters for each of grad_fn's saved inputs and outputs.
#
PY_FUNCTION_DEFINITION = CodeTemplate(
    """\
static PyTypeObject ${op}Class;
addClass<${op}>(${op}Class, "${op}", ${op}_properties);
"""
)

PY_FUNCTION_PROPS_AND_GETTERS = CodeTemplate(
    """\
${all_getter_definitions}

static struct PyGetSetDef ${op}_properties[] = {
  THP_FUNCTION_DEFAULT_PROPERTIES,
  ${all_getsetdef_structs}
  {nullptr} /* sentinel */
};

"""
)

PY_GETSETDEF_STRUCT = CodeTemplate(
    """\
{(char*)"_saved_${name}", (getter)THP${op}_${name}_getter, nullptr, nullptr, nullptr}"""
)

PY_RAW_GETSETDEF_STRUCT = CodeTemplate(
    """\
{(char*)"_raw_saved_${name}", (getter)THP${op}_${name}_raw_getter, nullptr, nullptr, nullptr}"""
)

# Getter templates
GETTER_DEFINITION = CodeTemplate(
    """\
PyObject* THP${op}_${name}_getter(THPCppFunction *self, void *_unused) {
  HANDLE_TH_ERRORS
  auto prop = static_cast<${op}*>(self->cdata.get())->${name};
  ${body}
  END_HANDLE_TH_ERRORS
}
"""
)

GETTER_DEFINITION_SAVEDVAR = CodeTemplate(
    """\
PyObject* THP${op}_${name}_getter(THPCppFunction *self, void *_unused) {
  HANDLE_TH_ERRORS
  const auto& prop = static_cast<${op}*>(self->cdata.get())->${name}_;
  ${body}
  END_HANDLE_TH_ERRORS
}
"""
)

GETTER_DEFINITION_RAW_SAVEDVAR = CodeTemplate(
    """\
PyObject* THP${op}_${name}_raw_getter(THPCppFunction *self, void *_unused) {
  HANDLE_TH_ERRORS
  const auto& prop = static_cast<${op}*>(self->cdata.get())->${name}_;
  ${body}
  END_HANDLE_TH_ERRORS
}
"""
)

GETTER_DEFINITION_VEC_SAVEDVAR = CodeTemplate(
    """\
PyObject* THP${op}_${name}_getter(THPCppFunction *self, void *_unused) {
  HANDLE_TH_ERRORS
  const auto *node = static_cast<${op}*>(self->cdata.get());
  const auto& prop = node->${name}_;
  if (node->${name}_released_) {
    PyErr_SetString(PyExc_RuntimeError, ERR_BACKWARD_TWICE);
    return nullptr;
  }
  ${body}
  END_HANDLE_TH_ERRORS
}
"""
)

GETTER_DEFINITION_RAW_VEC_SAVEDVAR = CodeTemplate(
    """\
PyObject* THP${op}_${name}_raw_getter(THPCppFunction *self, void *_unused) {
  HANDLE_TH_ERRORS
  const auto *node = static_cast<${op}*>(self->cdata.get());
  const auto& prop = node->${name}_;
  if (node->${name}_released_) {
    PyErr_SetString(PyExc_RuntimeError, ERR_BACKWARD_TWICE);
    return nullptr;
  }
  ${body}
  END_HANDLE_TH_ERRORS
}
"""
)

GETTER_DEFINITION_OPT = CodeTemplate(
    """\
PyObject* THP${op}_${name}_getter(THPCppFunction *self, void *_unused) {
  HANDLE_TH_ERRORS
  auto opt_prop = static_cast<${op}*>(self->cdata.get())->${name};
  if (!opt_prop.has_value()) {
    Py_RETURN_NONE;
  }
  auto prop = opt_prop.value();
  ${body}
  END_HANDLE_TH_ERRORS
}
"""
)

GETTER_DEFINITION_OPT_ARRAYREF = CodeTemplate(
    """\
PyObject* THP${op}_${name}_getter(THPCppFunction *self, void *_unused) {
  HANDLE_TH_ERRORS
  auto opt_prop = static_cast<${op}*>(self->cdata.get())->${name};
  if (!opt_prop.list.has_value()) {
    Py_RETURN_NONE;
  }
  auto prop = opt_prop.list.value();
  ${body}
  END_HANDLE_TH_ERRORS
}
"""
)

# Getter body
GETTER_BODY_SAVEDVAR = """\
return THPVariable_Wrap(prop.unpack(self->cdata));
"""

GETTER_BODY_RAW_SAVEDVAR = """\
pybind11::object obj = pybind11::cast(prop, pybind11::return_value_policy::reference);
return obj.release().ptr();
"""

GETTER_BODY_VEC_SAVEDVAR = """\
PyObject* tup = PyTuple_New((Py_ssize_t) prop.size());
for (auto i: c10::irange(prop.size())) {
  PyTuple_SetItem(tup, (Py_ssize_t) i, THPVariable_Wrap(prop[i].unpack(self->cdata)));
}
return tup;
"""

GETTER_BODY_RAW_VEC_SAVEDVAR = """\
PyObject* tup = PyTuple_New((Py_ssize_t) prop.size());
for (auto i : c10::irange(prop.size())) {
  pybind11::object obj = pybind11::cast(prop[i], pybind11::return_value_policy::reference);
  PyTuple_SetItem(tup, (Py_ssize_t) i, obj.release().ptr());
}
return tup;
"""

GETTER_BODY_ARRAYREF_LONG = """\
PyObject* tup = PyTuple_New((Py_ssize_t) prop.size());
for (auto i : c10::irange(prop.size())) {
  PyTuple_SetItem(tup, (Py_ssize_t) i, PyLong_FromUnsignedLong((uint64_t) prop[i]));
}
return tup;
"""

GETTER_BODY_ARRAYREF_SYMINT = """\
PyObject* tup = PyTuple_New((Py_ssize_t) prop.size());
for (auto i : c10::irange(prop.size())) {
    auto si = prop[i];
    if (si.is_symbolic()) {
      auto py_symint = py::cast(si.toSymbolicIntNode()).release().ptr();
      PyTuple_SetItem(tup, (Py_ssize_t) i, py_symint);
    } else {
       PyTuple_SetItem(tup, (Py_ssize_t) i, PyLong_FromUnsignedLong(si.data()));
    }
}
return tup;
"""

GETTER_BODY_ARRAYREF_DOUBLE = """\
PyObject* tup = PyTuple_New((Py_ssize_t) prop.size());
for (auto i : c10::irange(prop.size())) {
  PyTuple_SetItem(tup, (Py_ssize_t) i, PyFloat_FromDouble((double) prop[i]));
}
return tup;
"""

GETTER_BODY_INT64_T = """\
return PyLong_FromUnsignedLong((int64_t) prop);
"""

GETTER_BODY_DOUBLE = """\
return PyFloat_FromDouble((double) prop);
"""

GETTER_BODY_BOOL = """\
if (prop) {
  Py_RETURN_TRUE;
} else {
  Py_RETURN_FALSE;
}
"""

GETTER_BODY_STRING = """\
return PyUnicode_FromStringAndSize(prop.data(), prop.size());
"""

GETTER_BODY_SCALAR = """\
if (prop.isComplex()) {
  auto cprop = prop.to<c10::complex<double>>();
  return PyComplex_FromDoubles(cprop.real(), cprop.imag());
} else if (prop.isFloatingPoint()) {
  return PyFloat_FromDouble(prop.to<double>());
} else if (prop.isIntegral(/*includeBool=*/false)) {
  return PyLong_FromLong(prop.to<int64_t>());
} else if (prop.isBoolean()) {
  if (prop.to<bool>()) {
    Py_RETURN_TRUE;
  } else {
    Py_RETURN_FALSE;
  }
} else {
  PyErr_SetString(PyExc_RuntimeError, "Unknown scalar type");
  return nullptr;
}
"""

MISC_GETTER_DEFS = {
    OptionalCType(BaseCType(longT)): (GETTER_DEFINITION_OPT, GETTER_BODY_INT64_T),
    BaseCType(doubleT): (GETTER_DEFINITION, GETTER_BODY_DOUBLE),
    OptionalCType(BaseCType(doubleT)): (GETTER_DEFINITION_OPT, GETTER_BODY_DOUBLE),
    BaseCType(boolT): (GETTER_DEFINITION, GETTER_BODY_BOOL),
    BaseCType(scalarT): (GETTER_DEFINITION, GETTER_BODY_SCALAR),
    OptionalCType(BaseCType(scalarT)): (GETTER_DEFINITION_OPT, GETTER_BODY_SCALAR),
}

# These functions have backwards which cannot be traced, and so must have
# their backward functions traced opaquely.
# VIEW_FUNCTIONS are not traceable because they use as_strided, which
# has an untraceable backwards, see
# https://github.com/pytorch/pytorch/issues/4250
# TODO: This is probably not exhaustive, but it's a start
UNTRACEABLE_FUNCTIONS = VIEW_FUNCTIONS


def gen_autograd_functions_lib(
    out: str,
    differentiability_infos: Sequence[DifferentiabilityInfo],
    template_path: str,
) -> None:
    """Functions.h and Functions.cpp body

    These contain the auto-generated subclasses of torch::autograd::Node
    for each every differentiable torch function.
    """

    # only create an autograd function if we are actually going to calculate a derivative
    infos = list(
        filter(lambda info: info.args_with_derivatives, differentiability_infos)
    )
    declarations = list(map(lambda f: process_function(f, FUNCTION_DECLARATION), infos))
    definitions = list(map(lambda f: process_function(f, FUNCTION_DEFINITION), infos))

    file_basename = "Functions"
    fm = FileManager(install_dir=out, template_dir=template_path, dry_run=False)
    for suffix in [".h", ".cpp"]:
        fname = file_basename + suffix
        fm.write_with_template(
            fname,
            fname,
            lambda: {
                "generated_comment": "@" + f"generated from {fm.template_dir}/" + fname,
                "autograd_function_declarations": declarations,
                "autograd_function_definitions": definitions,
            },
        )


def gen_autograd_functions_python(
    out: str,
    differentiability_infos: Sequence[DifferentiabilityInfo],
    template_path: str,
) -> None:

    fm = FileManager(install_dir=out, template_dir=template_path, dry_run=False)
    num_shards = 5
    fm.write(
        "python_functions.h",
        lambda: {
            "generated_comment": f"@generated from {fm.template_dir}/python_functions.h",
            "shard_forward_declare": [
                f"void initialize_autogenerated_functions_{i}();"
                for i in range(num_shards)
            ],
            "shard_call": [
                f"initialize_autogenerated_functions_{i}();" for i in range(num_shards)
            ],
        },
    )

    infos = list(
        filter(lambda info: info.args_with_derivatives, differentiability_infos)
    )
    fm.write_sharded(
        "python_functions.cpp",
        infos,
        key_fn=lambda info: info.name,
        base_env={
            "generated_comment": f"@generated from {fm.template_dir}/python_functions.cpp",
        },
        env_callable=lambda info: {
            "py_function_initializers": [
                process_function(info, PY_FUNCTION_DEFINITION)
            ],
            "py_function_props_and_getters": [
                process_function(info, PY_FUNCTION_PROPS_AND_GETTERS)
            ],
        },
        num_shards=num_shards,
        sharded_keys={"py_function_initializers", "py_function_props_and_getters"},
    )


def process_function(info: DifferentiabilityInfo, template: CodeTemplate) -> str:
    saved_variables: List[str] = []
    release_variables: List[str] = []
    saved_list_sizes: List[str] = []
    unpack: List[str] = []
    asserts: List[str] = []
    compute_index_ranges: List[str] = []
    getter_definitions: List[str] = []
    py_getsetdef_structs: List[str] = []

    for arg in info.args_with_derivatives:
        if arg.type in TENSOR_LIST_LIKE_CTYPES:
            size = f"{arg.name}_size_"
            saved_list_sizes.append(f"size_t {arg.name}_size_;")
        else:
            size = "1"
        compute_index_ranges.append(f"auto {arg.name}_ix = gen.range({size});")

    def save_var(var: SavedAttribute, is_output: bool) -> None:
        name = var.nctype.name
        type = var.nctype.type
        should_append_getsetdef = True
        should_append_raw_getsetdef = False

        if (
            type == BaseCType(tensorT)
            or type == OptionalCType(BaseCType(tensorT))
            or type == MutRefCType(OptionalCType(BaseCType(tensorT)))
            or (type == BaseCType(scalarT) and is_output)
        ):
            saved_variables.append(f"SavedVariable {name}_;")
            release_variables.append(f"{name}_.reset_data();")
            ptr = "shared_from_this()" if is_output else ""
            unpack.append(f"auto {name} = {name}_.unpack({ptr});")
            getter_definitions.append(
                GETTER_DEFINITION_SAVEDVAR.substitute(
                    op=info.op, name=name, body=GETTER_BODY_SAVEDVAR
                )
            )
            getter_definitions.append(
                GETTER_DEFINITION_RAW_SAVEDVAR.substitute(
                    op=info.op, name=name, body=GETTER_BODY_RAW_SAVEDVAR
                )
            )
            should_append_raw_getsetdef = True
        elif type == BaseCType(tensorListT) or type == BaseCType(iTensorListRefT):
            saved_variables.append(f"std::vector<SavedVariable> {name}_;")
            saved_variables.append(f"bool {name}_released_ = false;")
            # Just clear() is sufficient, we don't need to loop and clear each variable.
            # Because the SavedVariable owns a tensor and a grad_fn, removing the SavedVariable makes them go away as well.
            release_variables.append(f"{name}_.clear();")
            release_variables.append(f"{name}_released_ = true;")
            unpack.append(f"auto {name} = unpack_list({name}_);")
            asserts.append(f"TORCH_CHECK(!{name}_released_, ERR_BACKWARD_TWICE);")
            getter_definitions.append(
                GETTER_DEFINITION_VEC_SAVEDVAR.substitute(
                    op=info.op, name=name, body=GETTER_BODY_VEC_SAVEDVAR
                )
            )
            getter_definitions.append(
                GETTER_DEFINITION_RAW_VEC_SAVEDVAR.substitute(
                    op=info.op, name=name, body=GETTER_BODY_RAW_VEC_SAVEDVAR
                )
            )
            should_append_raw_getsetdef = True
        elif type == ListCType(OptionalCType(BaseCType(tensorT))) or type == BaseCType(
            iOptTensorListRefT
        ):
            saved_variables.append(f"std::vector<SavedVariable> {name}_;")
            saved_variables.append(f"bool {name}_released_ = false;")
            # Just clear() is sufficient, we don't need to loop and clear each variable.
            # Because the SavedVariable owns a tensor and a grad_fn, removing the SavedVariable makes them go away as well.
            release_variables.append(f"{name}_.clear();")
            release_variables.append(f"{name}_released_ = true;")
            unpack.append(f"auto {name} = unpack_opt_list({name}_);")
            asserts.append(f"TORCH_CHECK(!{name}_released_, ERR_BACKWARD_TWICE);")
            getter_definitions.append(
                GETTER_DEFINITION_VEC_SAVEDVAR.substitute(
                    op=info.op, name=name, body=GETTER_BODY_VEC_SAVEDVAR
                )
            )
            getter_definitions.append(
                GETTER_DEFINITION_RAW_VEC_SAVEDVAR.substitute(
                    op=info.op, name=name, body=GETTER_BODY_RAW_VEC_SAVEDVAR
                )
            )
            should_append_raw_getsetdef = True
        elif type == BaseCType(intArrayRefT):
            saved_variables.append(f"std::vector<int64_t> {name};")
            getter_definitions.append(
                GETTER_DEFINITION.substitute(
                    op=info.op, name=name, body=GETTER_BODY_ARRAYREF_LONG
                )
            )
        elif type == BaseCType(symIntArrayRefT):
            saved_variables.append(f"std::vector<c10::SymInt> {name};")
            getter_definitions.append(
                GETTER_DEFINITION.substitute(
                    op=info.op, name=name, body=GETTER_BODY_ARRAYREF_SYMINT
                )
            )
        elif type == BaseCType(optionalIntArrayRefT):
            saved_variables.append(f"c10::OptionalArray<int64_t> {name};")
            getter_definitions.append(
                GETTER_DEFINITION_OPT_ARRAYREF.substitute(
                    op=info.op, name=name, body=GETTER_BODY_ARRAYREF_LONG
                )
            )
        elif type == OptionalCType(BaseCType(intArrayRefT)):
            saved_variables.append(f"c10::OptionalArray<int64_t> {name};")
            getter_definitions.append(
                GETTER_DEFINITION_OPT_ARRAYREF.substitute(
                    op=info.op, name=name, body=GETTER_BODY_ARRAYREF_LONG
                )
            )
        elif type == OptionalCType(ArrayRefCType(BaseCType(doubleT))):
            saved_variables.append(f"c10::OptionalArray<double> {name};")
            getter_definitions.append(
                GETTER_DEFINITION_OPT_ARRAYREF.substitute(
                    op=info.op, name=name, body=GETTER_BODY_ARRAYREF_DOUBLE
                )
            )
        elif type == BaseCType(longT):
            saved_variables.append(f"{type.cpp_type()} {name} = 0;")
            getter_definitions.append(
                GETTER_DEFINITION.substitute(
                    op=info.op, name=name, body=GETTER_BODY_INT64_T
                )
            )
        elif type == BaseCType(stringT):
            saved_variables.append(f"std::string {name};")
            getter_definitions.append(
                GETTER_DEFINITION.substitute(
                    op=info.op, name=name, body=GETTER_BODY_STRING
                )
            )
        elif type == OptionalCType(BaseCType(stringT)):
            saved_variables.append(f"c10::optional<std::string> {name};")
            getter_definitions.append(
                GETTER_DEFINITION_OPT.substitute(
                    op=info.op, name=name, body=GETTER_BODY_STRING
                )
            )
        else:
            saved_variables.append(f"{type.cpp_type()} {name};")

            if type in MISC_GETTER_DEFS:
                getter_def, body = MISC_GETTER_DEFS[type]
                getter_definitions.append(
                    getter_def.substitute(op=info.op, name=name, body=body)
                )
            else:
                # Types we don't expose python bindings to yet:
                #   TypeAndSize, at::ScalarType, TensorOptions, TensorGeometry,
                #   std::vector<std::vector<int64_t>>, std::vector<at::ScalarType>
                should_append_getsetdef = False

        if should_append_getsetdef:
            py_getsetdef_structs.append(
                PY_GETSETDEF_STRUCT.substitute(op=info.op, name=name)
            )
        if should_append_raw_getsetdef:
            py_getsetdef_structs.append(
                PY_RAW_GETSETDEF_STRUCT.substitute(op=info.op, name=name)
            )

    for var in info.all_saved_inputs:
        save_var(var, is_output=False)
    for var in info.all_saved_outputs:
        save_var(var, is_output=True)

    # lock the mutex when we release variables and in Node::apply to protect thread safety
    # see Note [Thread Safety on Autograd Node]
    if len(release_variables) > 0:
        thread_lock = "std::lock_guard<std::mutex> lock(mutex_);"
    else:
        thread_lock = ""

    if uses_retain_variables(info):
        will_release_variables = WILL_RELEASE_VARIABLES.substitute()
    else:
        will_release_variables = ""

    body: List[str] = []

    if uses_single_grad(info):
        body.append("const auto& grad = grads[0];")
    else:
        # Generate aliases for gradients named for returned values.
        body.extend(
            f"const auto& {name} = grads[{info.available_named_gradients.index(name)}];"
            for name in info.used_named_gradients
        )

    def emit_derivative(
        derivative: Derivative,
        args_with_derivatives: Sequence[Binding],
    ) -> Tuple[bool, str]:
        formula = derivative.formula
        var_names = derivative.var_names
        if len(var_names) == 1:
            checks_any_grad_defined = False
            if "not_implemented" not in formula:
                matching_args = [
                    arg for arg in args_with_derivatives if arg.name == var_names[0]
                ]
                if len(matching_args) == 1:
                    # We can add undefined grad support if the input variable is a Tensor
                    arg = matching_args[0]
                    if isinstance(arg.argument, Argument) and str(
                        arg.argument.type
                    ) in ("Tensor", "Tensor?"):
                        formula = "any_grad_defined ? (" + formula + ") : Tensor()"
                        checks_any_grad_defined = True
            return (
                checks_any_grad_defined,
                DERIVATIVE_SINGLE.substitute(name=var_names[0], derivative=formula),
            )
        else:
            if "grad_input_mask" in formula:
                masks = [f"should_compute_output({{ {n}_ix }})," for n in var_names]
                grad_input_mask = GRAD_INPUT_MASK.substitute(
                    masks=masks, n=len(var_names)
                )
            else:
                grad_input_mask = ""
            idx_ranges = ", ".join(f"{n}_ix" for n in var_names)
            copy_ranges: List[str] = []
            for i, n in enumerate(var_names):
                copy_ranges.append(DERIVATIVE_MULTI_COPY_RANGE.substitute(name=n, i=i))
            return False, DERIVATIVE_MULTI.substitute(
                idx_ranges=idx_ranges,
                copy_ranges=copy_ranges,
                derivative=formula,
                grad_input_mask=grad_input_mask,
            )

    body.extend(unpack)
    need_any_grad_defined_var = False
    for derivative in info.derivatives:
        checks_any_grad_defined, derivative_text = emit_derivative(
            derivative, info.args_with_derivatives
        )
        body.append(derivative_text)
        need_any_grad_defined_var |= checks_any_grad_defined
    # Since single-output derivative formulas need to check if grads are
    # defined, only perform the check once, before all the formulas
    if need_any_grad_defined_var:
        body.insert(
            -len(info.derivatives),
            "bool any_grad_defined = any_variable_defined(grads);",
        )

    if info.name in UNTRACEABLE_FUNCTIONS:
        superclass = "Node"
    else:
        superclass = "TraceableFunction"

    all_getsetdef_structs = (
        ",\n".join(py_getsetdef_structs) + "," if len(py_getsetdef_structs) != 0 else ""
    )
    all_getter_definitions = "\n".join(getter_definitions)

    return template.substitute(
        op=info.op,
        compute_index_ranges=compute_index_ranges,
        saved_variables=saved_variables,
        release_variables=release_variables,
        saved_list_sizes=saved_list_sizes,
        asserts=asserts,
        thread_lock=thread_lock,
        will_release_variables=will_release_variables,
        body=body,
        superclass=superclass,
        all_getter_definitions=all_getter_definitions,
        all_getsetdef_structs=all_getsetdef_structs,
    )<|MERGE_RESOLUTION|>--- conflicted
+++ resolved
@@ -20,12 +20,8 @@
     boolT,
     doubleT,
     intArrayRefT,
+    iOptTensorListRefT,
     iTensorListRefT,
-<<<<<<< HEAD
-    iOptTensorListRefT,
-    MutRefCType,
-=======
->>>>>>> 084172f2
     ListCType,
     longT,
     MutRefCType,
