--- conflicted
+++ resolved
@@ -940,11 +940,6 @@
                 be used during forward/backward computation and when hiding the
                 original parameters from :meth:`nn.Module.named_parameters`.
         """
-<<<<<<< HEAD
-        if self.flat_param.numel() != self.flat_param._unpadded_unsharded_size.numel():
-            print(self)
-=======
->>>>>>> c5808e6f
         views = self._get_unflat_views(self.flat_param)
         for view, (param_name, module, _) in zip(views, self.flat_param._param_infos):
             if hasattr(module, param_name):
