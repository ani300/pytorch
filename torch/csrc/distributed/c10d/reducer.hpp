#pragma once

#include <atomic>
#include <memory>
#include <mutex>
#include <tuple>
#include <unordered_map>
#include <vector>

#include <ATen/core/ivalue_inl.h>
#include <c10/macros/Macros.h>
#include <c10/util/intrusive_ptr.h>
#include <c10d/ProcessGroup.hpp>
#include <c10d/Utils.hpp>
#include <c10d/comm.hpp>
#include <c10d/default_comm_hooks.hpp>
#include <torch/csrc/autograd/function.h>
#include <torch/csrc/autograd/variable.h>
#ifndef _WIN32
#include <torch/csrc/distributed/autograd/context/context.h>
#endif

namespace c10d {

constexpr int kDefaultFirstBucketBytes = int(1024 * 1024);
constexpr int kDefaultBucketBytesCap = int(25 * 1024 * 1024);
// Collect runtime stats once for every kDDPRuntimeLoggingSampleRate iterations.
constexpr int kDDPRuntimeLoggingSampleRate = 100;
constexpr int kUnsetTime = -1;

inline int64_t current_time_in_nanos() {
  return torch::autograd::profiler::getTime();
}

// Forward declaration
class Logger;

class TORCH_API Timer {
  private:
    // The timestamp of forward call start time in each iteration.
    int64_t forward_start_time = kUnsetTime;
    // The timestamp of backward computation start and end time in each
    // iteration.
    int64_t backward_compute_start_time = kUnsetTime;
    int64_t backward_compute_end_time = kUnsetTime;
    // The timestamp of first communication call start time in each iteration.
    int64_t backward_comm_start_time = kUnsetTime;
    // The timestamp of last communication call end time in each iteration.
  int64_t backward_comm_end_time = kUnsetTime;
 public:
  enum class Event {
    kForwardStart,
    kBackwardComputeStart,
    kBackwardComputeEnd,
    kBackwardCommStart,
    kBackwardCommEnd,
  };

  // Record the current event, i.e., mark it as having occurred now. Default
  // CPU implementation.
  virtual void record(Event event) {
    getTimeRef(event) = current_time_in_nanos();
  }

  // Return the difference between when two events occurred, in nanoseconds.
  // Or nullopt if one of them hasn't been recorded.
  virtual c10::optional<int64_t> measureDifference(Event start, Event end) = 0;

  virtual ~Timer() = default;

  // Return host-side timestamp, or nullopt if it has not yet been recorded.
  c10::optional<int64_t> getTimestamp(Event event) {
    auto time = getTimeRef(event);
    if (time == kUnsetTime) {
      return c10::nullopt;
    } else {
      return time;
    }
  }

  // Return host-side time member variable corresponding to the given event.
  int64_t& getTimeRef(Event event) {
    switch (event) {
      case Event::kForwardStart:
        return forward_start_time;
      case Event::kBackwardComputeStart:
        return backward_compute_start_time;
      case Event::kBackwardComputeEnd:
        return backward_compute_end_time;
      case Event::kBackwardCommStart:
        return backward_comm_start_time;
      case Event::kBackwardCommEnd:
        return backward_comm_end_time;
      default:
        TORCH_INTERNAL_ASSERT(false);
    }
  }
};

// Local accumulator type for a single bucket.
struct BucketAccumulator {
  std::vector<size_t> indices;
  size_t size = 0;
  size_t size_limit = 0;
};

C10_DECLARE_TYPED_REGISTRY(TimerRegistry, c10::DeviceType, Timer, std::unique_ptr, c10::Device);

class TORCH_API Reducer {
 public:
  // The constructor takes a list of variables for every model replica.
  // The bucket assignment for this reducer is specified as a list of
  // buckets, each of which is specified as a list of indices into the
  // variables list for **a single replica** (i.e. `variables[0]`).
  explicit Reducer(
      std::vector<at::Tensor> params,
      std::vector<std::vector<size_t>> bucket_indices,
      std::vector<size_t> per_bucket_size_limits,
      c10::intrusive_ptr<c10d::ProcessGroup> process_group,
      std::vector<bool> expect_sparse_gradients,
      int64_t bucket_bytes_cap,
      bool find_unused_parameters,
      bool gradient_as_bucket_view,
      std::unordered_map<size_t, std::string> paramNames,
      int64_t first_bucket_bytes_cap);

  ~Reducer() noexcept(false);

  // To (re-)initialize bucket assignment, pass a list of buckets, each
  // of which is specified by a list of indices in the variables list.
  // This function performs validation that the variables within a bucket
  // all live on the same device and have the same dimensionality.
  void initialize_buckets(
      std::vector<std::vector<size_t>> bucket_indices,
      std::vector<size_t> per_bucket_sizes);

  // This function is called when the forward function has produced an output,
  // and the user wishes to reduce gradients in the backwards pass.
  // If they don't, and wish to accumulate gradients before reducing them,
  // a call to this function can simply be omitted.
  void prepare_for_backward(const std::vector<at::Tensor>& outputs);

  // Called at the begginning of forward() inside DistributedDataParallel,
  // right now it caputures the starting time of forward in each iteration.
  void prepare_for_forward();

  // Returns the relative time in nanoseconds when gradients were ready,
  // with respect to the time `prepare_for_backward` was called. The
  // vector is for parameters for a single model replica.
  std::vector<int64_t> get_backward_stats() const {
    return backward_stats_;
  }

  // Registers a hook to the reducer. The hook is `CommHookInterface`
  // type to allow both Python and CPP hooks. This function can only
  // be called once before calling backward.
  // Cannot combine with the call of `register_builtin_comm_hook`.
  void register_comm_hook(std::unique_ptr<CommHookInterface> iface);

  // Registers a built-in C++ comm hook to the reducer. This function can only
  // be called once before calling backward.
  // Cannot combine with the call of `register_comm_hook`.
  void register_builtin_comm_hook(c10d::BuiltinCommHookType comm_hook_type);

  // Runs allreduce or installed communication hook given GradBucket instance.
  c10::intrusive_ptr<c10::ivalue::Future> run_comm_hook(
      GradBucket& grad_bucket);

  // Returns gradient buckets in sequential order of buckets_. This is the order
  // in which buckets are reduced across processes. If return_zero_tensors=true,
  // will return zero tensors of the same shape instead of the true tensors.
  std::vector<c10d::GradBucket> get_grad_buckets(
      bool return_zero_tensors = true) const;

  // Rebuild buckets based on rebuilt_params_ and rebuilt_param_indices_
  // according to when tensors received grads in the backward pass.
  // TODO this function makes broadcast communication call and
  // could be overlapped with next forward() call, thus
  // it could be async. Will make it async when rebuilding buckets for
  // find_unused_parameters = true case, as we could rebuild buckets more than
  // once for find_unused_parameters = true case, where subgraphs are trained
  // and parameter indices order may change more frequently.
  // For find_unused_parameters = false case, buckets are only rebuilt once,
  // the performance cost is negligible. Returns true if the buckets were
  // rebuilt.
  bool rebuild_buckets();

  // Returns true if we should rebuild buckets, else false. We only rebuild
  // buckets once after the first iteration and never rebuild them if
  // find_unused_parameters_.
  inline bool should_rebuild_buckets() const {
    return (static_graph_ || !find_unused_parameters_) && !has_rebuilt_bucket_;
  }

  // Pushes all parameters to be rebuilt.
  void push_rebuilt_params_for_all_indices();

  // Creates and sets ForwardPassWorkHandle given a ProcessGroup::Work and the
  // corresponding tensor being reduced.
  void set_forward_pass_work_handle(
      c10::intrusive_ptr<c10d::ProcessGroup::Work> forwardPassWorkHandle,
      bool useStaticWorldSize);

<<<<<<< HEAD
  // Retrieve on-device tensors used to track locally unused parameters. For
  // each replica, it is a tensor where index i = 1 if the Variable with that
  // index has been used.
  std::vector<at::Tensor> get_local_used_maps_on_device() const;
=======
  // Retrieve on-device tensors used to track locally unused parameters. It is
  // a tensor where index i = 1 if the Variable with that index has been used.
  at::Tensor get_local_used_map_on_device() const;
>>>>>>> fccaa4a3

  // An function for users to set sample_rate of collecting
  // runtime stats. The time stats will be recorded for the
  // first 10 iterations, after 10 iteratons time stats will be
  // recorded once every "sample_rate" training iterations.
  void set_ddp_runtime_logging_sample_rate(int sample_rate);

  // Specify the training graph is static.
  void set_static_graph();

  // Delay all reduce to be after all gradients' calculation is complete.
  void delay_all_reduce();

  // Weak reference to associated DDP logger. The reference is weak to avoid
  // refcycle between reducer and logger.
  void set_logger(std::weak_ptr<c10d::Logger> logger);

  // When graph is not explicitly set by user as static and has unused
  // parameters, this will return whether the graph has been static until the
  // current iteration, which means unused params set has not changed.
  bool ddp_graph_static();

 protected:
  // Forward declaration.
  struct Bucket;

  void push_rebuilt_params(const size_t& index);

  // NOLINTNEXTLINE(cppcoreguidelines-non-private-member-variables-in-classes)
  mutable std::mutex mutex_;
  // NOLINTNEXTLINE(cppcoreguidelines-non-private-member-variables-in-classes)
  const std::vector<at::Tensor> params_;
  // NOLINTNEXTLINE(cppcoreguidelines-non-private-member-variables-in-classes)
  const c10::intrusive_ptr<::c10d::ProcessGroup> process_group_;
  // NOLINTNEXTLINE(cppcoreguidelines-non-private-member-variables-in-classes)
  std::vector<bool> expect_sparse_gradients_;

  std::vector<std::shared_ptr<torch::autograd::Node>>
      grad_accumulators_; // NOLINT(cppcoreguidelines-non-private-member-variables-in-classes)
  // NOLINTNEXTLINE(cppcoreguidelines-non-private-member-variables-in-classes)
  std::unordered_map<torch::autograd::Node*, size_t> gradAccToVariableMap_;
  std::vector<std::pair<uintptr_t, std::shared_ptr<torch::autograd::Node>>>
      hooks_; // NOLINT(cppcoreguidelines-non-private-member-variables-in-classes)

  // NOLINTNEXTLINE(cppcoreguidelines-non-private-member-variables-in-classes)
  bool expect_autograd_hooks_;
  // NOLINTNEXTLINE(cppcoreguidelines-non-private-member-variables-in-classes)
  bool require_finalize_;
  // NOLINTNEXTLINE(cppcoreguidelines-non-private-member-variables-in-classes)
  size_t next_bucket_;

  // NOLINTNEXTLINE(cppcoreguidelines-non-private-member-variables-in-classes)
  bool has_marked_unused_parameters_;
  // NOLINTNEXTLINE(cppcoreguidelines-non-private-member-variables-in-classes)
  const bool find_unused_parameters_;
  // NOLINTNEXTLINE(cppcoreguidelines-non-private-member-variables-in-classes)
  const bool gradient_as_bucket_view_;
  // NOLINTNEXTLINE(cppcoreguidelines-non-private-member-variables-in-classes)
  std::vector<size_t> unused_parameters_;
  // Previous iteration's unused params, used for checking if unused parameters
  // change between iterations. Only filled during the first backwards call.
  // NOLINTNEXTLINE(cppcoreguidelines-non-private-member-variables-in-classes)
  std::vector<size_t> prev_iteration_unused_parameters_;
  // Whether graph is static or not. When user does not explicitly set static
  // graph, the only possible dynamism is set of unused parameters changing
  // between iterations which is tracked by this flag.
  // NOLINTNEXTLINE(cppcoreguidelines-non-private-member-variables-in-classes)
  bool ddp_graph_static_{true};
  // Locally used parameter maps indicating if parameters are used locally
  // during the current iteration or no_sync session if no_sync is on.
  // Each map is a one-dim int32 tensor of number of parameters. These tensors
  // are marked in autograd_hook to indicate the corresponding param has been
  // used, and get allreduced in the end of backward step of current iteration
  // or no_sync session for figuring out the globally unused parameters.
  //
  // local_used_map_:     CPU tensor for bookkeeping locally used params
  // local_used_map_dev_: dev tensor for reducing globally unused params
  at::Tensor local_used_map_;
  at::Tensor local_used_map_dev_;
  // Indicate that reduction is done and D2H copy is done as well.
  bool local_used_map_reduced_;

  // Weak pointer to associated DDP logger.
  std::weak_ptr<c10d::Logger> logger_;

  // Work handle for allreduce on local_used_map_
  c10::intrusive_ptr<c10d::ProcessGroup::Work> local_used_work_;

  void mark_variable_ready_dense(size_t variable_index);

  void mark_variable_ready_sparse(size_t variable_index);

  void mark_variable_ready(size_t variable_index);

  void autograd_hook(size_t index);

  void mark_bucket_ready(size_t bucket_index);

  void finalize_bucket_dense(Bucket& replica);

  void finalize_backward();

  // Returns list of model parameters corresponding to the given bucket.
  // bucket_index is a key to cache after buckets are rebuilt, after which this
  // mapping never changes.
  std::vector<at::Tensor> get_variables_for_bucket(
      size_t bucket_index, const Bucket& bucket) const;

  // Asserts that the reduction for the previous iteration has finished before
  // rebuilding buckets or kicking off the next one.
  void ensure_prior_reduction_finished();

  // Broadcast rebuilt buckets from rank 0 to other ranks before initializing
  // the buckets
  void sync_bucket_indices(std::vector<std::vector<size_t>>& bucket_indices);

  // We'd like to use DistAutogradContext::GradCallback here but dist autograd
  // doesn't exist under Windows. So we just directly use the concrete type but
  // to preserve and enforce our original intent we do a static assert when dist
  // autograd is available.
  using GradCallback = std::function<bool(at::Tensor&)>;
#ifndef _WIN32
  static_assert(
      std::is_same<
          GradCallback,
          torch::distributed::autograd::DistAutogradContext::GradCallback>::
          value,
      "");
#endif
  void runGradCallbackForVariable(at::Tensor& variable, GradCallback&& cb);

  // A bucket replica represents [1..N] gradients to be reduced,
  // with the same dtype, on the same device.
  //
  // Batching gradients together before reducing them can result in lower
  // overhead and/or faster time to completion. Only gradients of the same type
  // and on the same device can be batched. The tensor that represents the
  // flattened gradient uses the same type and is placed on the same device.
  // Buckets are filled as the gradients they hold are computed (triggered by
  // autograd hooks). Buckets are reduced in a predetermined order that is
  // identical across processes.
  struct BucketReplica {
    // Flattened (1 dimensional) contents of bucket.
    at::Tensor contents;

    // Views into contents for each grad.  Each view will be created with
    // layout (sizes + strides) matching the grad's expected layout
    // ("Gradient Layout Contract" in torch/csrc/autograd/AccumulateGrad.h).
    // `bucket_views_in[i].copy_(grad)` and
    // `grad.copy_(bucket_views_out[i])`
    // provide convenient ways to move grad data in/out of contents.
    // The reason we keep two states for bucket_views is that if DDP
    // communication hook was registered, `bucket_views_out` could be
    // re-initialized with the value of hook's `future_work`. We still need to
    // keep a separate view reference to replica's original contents for
    // `bucket_views_in[i].copy_(grad)` call.
    std::vector<at::Tensor> bucket_views_in;
    std::vector<at::Tensor> bucket_views_out;

    // Variables that contribute to this bucket replica. Use refcounted value
    // here so that we can easily unflatten the bucket contents into the
    // participating variables after reduction has completed.
    std::vector<at::Tensor> variables;

    // Per-variable offset/length into the flat bucket contents tensor and grad
    // bucket.
    std::vector<size_t> offsets;
    std::vector<size_t> lengths;

    // Per-variable sizes into the grad bucekt.
    std::vector<c10::IntArrayRef> sizes_vec;

    // Number of tensors to be added before this bucket is complete.
    // This is reset to `variables.size()` every iteration.
    size_t pending;

    // TODO(@pietern)
    // Memory copies from gradient tensors into the bucket are potentially
    // done on different CUDA streams. We record an event for every copy
    // so that we can synchronize with them prior to kicking off the reduction.
    // std::vector<at::cuda::CUDAEvent> events;
  };

  // This function is called inside `initialize_buckets`, it initializes both
  // bucket_views_in and bucket_views_out into the contents tensor for each
  // variable's grad. Views serve as entry points to copy_ each grad's data
  // in/out of the flat contents tensor.
  void initialize_bucket_views(BucketReplica& replica, at::Tensor& contents);

  // This function is called inside `finalize_backward`, it happens only if
  // DDP communication hook was registered to recreate just bucket_views_out
  // with the result of `future_work`.
  void populate_bucket_views_out(BucketReplica& replica, at::Tensor& tensor);

  // If gradient_as_bucket_view_ is false, after allreduce buckets,
  // copy bucket results back to grads.
  void copy_bucket_to_grad(
      at::Tensor& variable,
      Reducer::BucketReplica& replica,
      size_t intra_bucket_index,
      bool global_unused);
  // Check layout of grad and bucket_view before copying the grad to bucket.
  void check_grad_layout(const at::Tensor& grad, const at::Tensor& bucket_view);

  // A bucket holds N bucket replicas (1 per model replica).
  //
  // If every bucket in this struct is ready, the reduction can be kicked off.
  // One bucket per replica. Reduction is kicked off when every bucket is ready.
  //
  struct Bucket {
    std::vector<BucketReplica> replicas;

    // Global indices of participating variables in the bucket
    std::vector<size_t> variable_indices;

    // Number of replicas to be marked done before this bucket is ready.
    size_t pending;

    // Keep future work handle around DDP comm hook.
    // If no hook is registered, a temporary vanilla allreduce hook will be
    // used.
    c10::intrusive_ptr<at::ivalue::Future> future_work;

    // If this bucket should expect a single sparse gradient.
    // Implies: replicas[i].variables.size() == 1.
    bool expect_sparse_gradient = false;
    // "Limit" of cumulative parameter sizes that this bucket manages. It is
    // actually a soft limit because we don't shard parameters across buckets
    // so a single parameter may push it over the cap.
    size_t bucket_size_limit;
  };

  std::vector<Bucket> buckets_;

  // A variable locator locates a particular variable in the bucket
  // structure. The `bucket_index` field points to the bucket in the `buckets_`
  // vector. The `intra_bucket_index` field points to the index of the variable
  // in any of the vector fields in the bucket replica.
  struct VariableLocator {
    // Index into the `buckets_` variable.
    size_t bucket_index;
    // Index of parameter in single bucket replica.
    size_t intra_bucket_index;

    VariableLocator() = default;

    VariableLocator(size_t bucket_index_, size_t intra_bucket_index_) {
      bucket_index = bucket_index_;
      intra_bucket_index = intra_bucket_index_;
    }
  };

  // Map the index of a variable to its location in the bucket structure.
  std::vector<VariableLocator> variable_locators_;

  // track the number of iterations to synchronize grads in training so far.
  long num_iterations_;
  // track the number of buckets that have been ready for
  // communication calls like allReduce or communication hooks.
  int num_buckets_ready_;

  // Timing information.
  int64_t backward_compute_start_time_ = -1;
  std::unique_ptr<Timer> timer_;

  // We collect the relative timestamp of every gradient being ready
  // when executing autograd. This can be used to derive a timeline of
  // the point in time buckets were ready, or ideal bucket assignment/ordering.
  std::vector<int64_t> backward_stats_;

  bool should_collect_runtime_stats();
  void record_forward_compute_start_time();
  void record_backward_compute_start_time();
  void record_backward_compute_end_time();
  void record_backward_comm_start_time();
  void record_backward_comm_end_time();

  int get_ddp_runtime_logging_sample_rate();
  int ddp_runtime_logging_sample_rate_ = kDDPRuntimeLoggingSampleRate;

  bool is_multi_device_module_ = false;

  // Following variables are to help build dynamic bucket order
  bool has_rebuilt_bucket_;
  std::vector<at::Tensor> rebuilt_params_;
  std::vector<int64_t> rebuilt_param_indices_;
  const int64_t bucket_bytes_cap_;

#ifndef _WIN32
  struct RpcContext {
    using ContextPtr = torch::distributed::autograd::ContextPtr;
    // The shared_ptr is to hold the context instance.
    ContextPtr context_ptr_holder;
    std::atomic<ContextPtr::element_type*> context_ptr{nullptr};

    void set(ContextPtr&& new_context_ptr);
  };
  RpcContext rpc_context_;
#endif

  // A struct containing work handle and tensor for allreduce scheduled in
  // forward pass, if applicable.
  struct ForwardPassAllreduceWork {
    c10::intrusive_ptr<c10d::ProcessGroup::Work> workHandle;
    at::Tensor resultTensor;
    // whether we should divide by the initial world_size or the no. of
    // remaining DDP ranks.
    bool useStaticWorldSize;
  };

  // Handle for the currently scheduled allreduce in the forward pass, if
  // applicable.
  ForwardPassAllreduceWork forwardPassWorkHandle_;

  // Division factor for reduction of gradients.
  // Equal to the process group size, with an exception of handling uneven
  // input.
  int div_factor_;

  bool static_graph_;

  // Key: size_t (index), Value: the number of times that a variable's
  // autograd_hook() should be triggered before marking this variable's grad as
  // ready for communication. Map will not change after 1st iteration.
  std::unordered_map<size_t, int> numGradHooksTriggeredMap_;
  // Key: size_t (index), Value: the number of times that a variable's
  // autograd_hook() are left to be triggered before marking this variable's
  // grad as ready for communication. Map will change after 1st iteration to
  // track a grad is ready for communication or not.
  std::unordered_map<size_t, int> numGradHooksTriggeredMapPerIteration_;

 private:
  // reset counting for buckets before backward starts
  void reset_bucket_counting();
  // search unused parameters beore backward starts
  void search_unused_parameters(
      const std::vector<torch::autograd::Variable>& outputs);
  void set_divide_factor();
  // kick off all reduce for the ready bucket
  void all_reduce_bucket(Bucket& bucket);
  // kick off all reduce to local used map, it can help find global unused
  // parameters
  void all_reduce_local_used_map();
  // initialize locally used parameter maps
  void initialize_local_used_map();
  // get current cuda stream
  const c10::Stream get_current_stream();
  bool dynamic_graph_find_unused();
  bool static_graph_first_iteration();
  bool static_graph_after_first_iteration();

  // comm_hook_ is used to access the DDP communication hook if registered.
  std::unique_ptr<CommHookInterface> comm_hook_;
  // Debug level setting. It is parsed once when Reducer is constructed, and
  // remains the same across a single invocation of DDP training.
  DistributedDebugLevel ddp_debug_level_;
  // Mapping of variable index to fully qualified name of model to notify users
  // about errors when certain parameters do not get gradient.
  std::unordered_map<size_t, std::string> param_names_;
  // Variable indices stored sequentially in order of when the gradient is ready
  // for the current backwards pass.
  std::vector<int> grad_ready_order_indices_;
  // Bytes capacity of first bucket, can be configured by user
  int64_t first_bucket_bytes_cap_;
  // Per iteration set of parameter indices that have been marked ready.
  std::unordered_set<size_t> perIterationReadyParams_;
  // Retrieves parameter names that have not been marked as ready as part of
  // previous iteration.
  std::vector<std::string> getUnmarkedParamsForIteration();
  // Retrives parameter indices that have not been marked as ready as part of
  // previous iteration.
  std::vector<size_t> getUnmarkedParamIndicesForIteration();
  // Raises appropriate error if mark_variable_ready is called on the same
  // variable twice, which is unexpected.
  void checkAndRaiseMarkedTwiceError(size_t curVariableIndex);
  // Retrieves parameter corresponding to the given VariableIndex.
  at::Tensor& get_param_from_index(size_t index);

  // Cached bucket index to model parameter mapping. Populated after buckets
  // are rebuilt after which this mapping is static.
  mutable std::unordered_map<size_t, std::vector<at::Tensor>> cached_variables_for_bucket_;

  friend class Logger;
};

// This is equivalent to take_tensors but returns indices into the
// tensor list argument for bucket assignment. Also, it is aware
// of device placement and will not allow buckets to span devices.
// The index of tensors[i] assigned to bucket is tensor_indices[i],
// when tensor_indices is empty, the index of tensors[i] assigned to
// bucket is i.
TORCH_API std::tuple<std::vector<std::vector<size_t>>, std::vector<size_t>>
compute_bucket_assignment_by_size(
    const std::vector<at::Tensor>& tensors,
    const std::vector<size_t>& bucket_size,
    const std::vector<bool>& expect_sparse_gradient = {},
    const std::vector<int64_t>& tensor_indices = {},
    const c10::optional<std::weak_ptr<c10d::Logger>>& logger = {});

// Verify models across all processes are the same as model on rank 0 with
// respect to no. of params and matching dtype/size/layout.
TORCH_API void verify_params_across_processes(
    const c10::intrusive_ptr<c10d::ProcessGroup>& process_group,
    const std::vector<at::Tensor>& params,
    const c10::optional<std::weak_ptr<c10d::Logger>>& logger);
} // namespace c10d<|MERGE_RESOLUTION|>--- conflicted
+++ resolved
@@ -201,16 +201,9 @@
       c10::intrusive_ptr<c10d::ProcessGroup::Work> forwardPassWorkHandle,
       bool useStaticWorldSize);
 
-<<<<<<< HEAD
-  // Retrieve on-device tensors used to track locally unused parameters. For
-  // each replica, it is a tensor where index i = 1 if the Variable with that
-  // index has been used.
-  std::vector<at::Tensor> get_local_used_maps_on_device() const;
-=======
   // Retrieve on-device tensors used to track locally unused parameters. It is
   // a tensor where index i = 1 if the Variable with that index has been used.
   at::Tensor get_local_used_map_on_device() const;
->>>>>>> fccaa4a3
 
   // An function for users to set sample_rate of collecting
   // runtime stats. The time stats will be recorded for the
